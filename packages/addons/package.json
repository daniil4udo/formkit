--- conflicted
+++ resolved
@@ -1,11 +1,7 @@
 {
   "name": "@formkit/addons",
   "type": "module",
-<<<<<<< HEAD
-  "version": "0.16.4",
-=======
   "version": "0.16.5",
->>>>>>> a75ee6b5
   "description": "Optional features you can add to your FormKit inputs.",
   "main": "dist/index.cjs",
   "module": "dist/index.mjs",
@@ -42,15 +38,9 @@
   },
   "dependencies": {
     "@formkit/auto-animate": "latest",
-<<<<<<< HEAD
-    "@formkit/core": "0.16.4",
-    "@formkit/inputs": "0.16.4",
-    "@formkit/utils": "0.16.4"
-=======
     "@formkit/core": "0.16.5",
     "@formkit/inputs": "0.16.5",
     "@formkit/utils": "0.16.5"
->>>>>>> a75ee6b5
   },
   "devDependencies": {
     "@formkit/vue": "0.16.4"
