--- conflicted
+++ resolved
@@ -18,7 +18,6 @@
       if (!autoHeight || !node.context) return
       let inputElement: null | HTMLElement = null
 
-<<<<<<< HEAD
       whenAvailable(node.context.id, () => {
         inputElement = document.getElementById(
           node?.context?.id ? node.context.id : ''
@@ -28,31 +27,16 @@
         node.on('input', () => {
           Promise.resolve().then(() => calculateHeight())
         })
-=======
-      whenAvailable(
-        node.context.id,
-        () => {
-          const root = node.props.__root!
-          inputElement = root.getElementById(
-            node?.context?.id ? node.context.id : ''
-          )
-          calculateHeight()
->>>>>>> 4ee9bda0
 
-          node.on('input', () => {
-            calculateHeight()
-          })
-
-          function calculateHeight() {
-            if (!inputElement) return
-            let scrollHeight = (inputElement as HTMLElement).scrollHeight
-            inputElement?.setAttribute('style', `min-height: 0px`)
-            scrollHeight = (inputElement as HTMLElement).scrollHeight
-            inputElement?.setAttribute('style', `min-height: ${scrollHeight}px`)
-          }
-        },
-        node.props.__root
-      )
+        function calculateHeight() {
+          if (!inputElement) return
+          let scrollHeight = (inputElement as HTMLElement).scrollHeight
+          inputElement?.setAttribute('style', `min-height: 0px`)
+          scrollHeight = (inputElement as HTMLElement).scrollHeight
+          inputElement?.setAttribute('style', `min-height: ${scrollHeight}px`)
+        }
+      },
+      node.props.__root)
     })
   }
 
