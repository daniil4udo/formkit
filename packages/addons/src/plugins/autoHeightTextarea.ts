import { FormKitNode, FormKitPlugin } from '@formkit/core'
import { undefine, whenAvailable } from '@formkit/utils'

/**
 * Creates a new auto-height textarea plugin.
 *
 * @returns A {@link @formkit/core#FormKitPlugin | FormKitPlugin}
 *
 * @public
 */
export function createAutoHeightTextareaPlugin(): FormKitPlugin {
  const autoHeightTextareaPlugin = (node: FormKitNode) => {
    if (node.props.type !== 'textarea') return
    node.addProps(['autoHeight', 'maxAutoHeight'])

    node.on('created', () => {
      const autoHeight = undefine(node.props.autoHeight)
      const maxAutoHeight = Number.isFinite(node.props.maxAutoHeight) ? parseInt(node.props.maxAutoHeight) :  undefined
      if (!autoHeight || !node.context) return
      let inputElement: HTMLElement | undefined | null = null

<<<<<<< HEAD

      whenAvailable(node.context.id, () => {
        inputElement = document.getElementById(
          node?.context?.id ? node.context.id : ''
        )

        calculateHeight()
=======
      whenAvailable(
        node.context.id,
        () => {
          inputElement = node.props.__root?.getElementById(
            node?.context?.id ? node.context.id : ''
          )
          if (!(inputElement instanceof HTMLTextAreaElement)) return
>>>>>>> e87763cf

          calculateHeight()

<<<<<<< HEAD
        function calculateHeight() {
          if (!inputElement) return
          let scrollHeight = (inputElement as HTMLElement).scrollHeight
          inputElement?.setAttribute('style', `min-height: 0px`)
          scrollHeight = (inputElement as HTMLElement).scrollHeight
          const h = maxAutoHeight
            ? Math.min(scrollHeight, maxAutoHeight)
            : scrollHeight
          inputElement?.setAttribute('style', `min-height: ${h}px`)
        }
      })
=======
          node.on('commit', async () => {
            await Promise.resolve()
            calculateHeight()
          })

          function calculateHeight() {
            if (!inputElement) return
            inputElement?.setAttribute('style', `min-height: 0px`)
            const scrollHeight = (inputElement as HTMLElement).scrollHeight
            inputElement?.setAttribute('style', `min-height: ${scrollHeight}px`)
          }
        },
        node.props.__root
      )
>>>>>>> e87763cf
    })
  }

  return autoHeightTextareaPlugin
}<|MERGE_RESOLUTION|>--- conflicted
+++ resolved
@@ -15,19 +15,12 @@
 
     node.on('created', () => {
       const autoHeight = undefine(node.props.autoHeight)
-      const maxAutoHeight = Number.isFinite(node.props.maxAutoHeight) ? parseInt(node.props.maxAutoHeight) :  undefined
+      const maxAutoHeight = Number.isFinite(node.props.maxAutoHeight)
+        ? parseInt(node.props.maxAutoHeight)
+        : undefined
       if (!autoHeight || !node.context) return
       let inputElement: HTMLElement | undefined | null = null
 
-<<<<<<< HEAD
-
-      whenAvailable(node.context.id, () => {
-        inputElement = document.getElementById(
-          node?.context?.id ? node.context.id : ''
-        )
-
-        calculateHeight()
-=======
       whenAvailable(
         node.context.id,
         () => {
@@ -35,38 +28,22 @@
             node?.context?.id ? node.context.id : ''
           )
           if (!(inputElement instanceof HTMLTextAreaElement)) return
->>>>>>> e87763cf
 
           calculateHeight()
 
-<<<<<<< HEAD
-        function calculateHeight() {
-          if (!inputElement) return
-          let scrollHeight = (inputElement as HTMLElement).scrollHeight
-          inputElement?.setAttribute('style', `min-height: 0px`)
-          scrollHeight = (inputElement as HTMLElement).scrollHeight
-          const h = maxAutoHeight
-            ? Math.min(scrollHeight, maxAutoHeight)
-            : scrollHeight
-          inputElement?.setAttribute('style', `min-height: ${h}px`)
-        }
-      })
-=======
-          node.on('commit', async () => {
-            await Promise.resolve()
-            calculateHeight()
-          })
-
           function calculateHeight() {
             if (!inputElement) return
+            let scrollHeight = (inputElement as HTMLElement).scrollHeight
             inputElement?.setAttribute('style', `min-height: 0px`)
-            const scrollHeight = (inputElement as HTMLElement).scrollHeight
-            inputElement?.setAttribute('style', `min-height: ${scrollHeight}px`)
+            scrollHeight = (inputElement as HTMLElement).scrollHeight
+            const h = maxAutoHeight
+              ? Math.min(scrollHeight, maxAutoHeight)
+              : scrollHeight
+            inputElement?.setAttribute('style', `min-height: ${h}px`)
           }
         },
         node.props.__root
       )
->>>>>>> e87763cf
     })
   }
 
