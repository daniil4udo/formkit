{
  "name": "@formkit/utils",
<<<<<<< HEAD
  "version": "0.17.3",
=======
  "version": "0.17.4",
>>>>>>> 4a2964e4
  "type": "module",
  "description": "Shared utilities for FormKit packages",
  "main": "dist/index.cjs",
  "module": "dist/index.mjs",
  "types": "dist/index.d.ts",
  "exports": {
    "./package.json": "./package.json",
    ".": {
      "types": "./dist/index.d.ts",
      "import": "./dist/index.mjs",
      "require": "./dist/index.cjs"
    },
    "./*": "./dist/*"
  },
  "keywords": [
    "vue",
    "forms",
    "inputs",
    "validation"
  ],
  "repository": {
    "type": "git",
    "url": "https://github.com/formkit/formkit.git",
    "directory": "packages/utils"
  },
  "contributors": [
    "Justin Schroeder <justin@formkit.com>"
  ],
  "license": "MIT",
  "scripts": {
    "test": "jest"
  },
  "dependencies": {},
  "devDependencies": {}
}<|MERGE_RESOLUTION|>--- conflicted
+++ resolved
@@ -1,10 +1,6 @@
 {
   "name": "@formkit/utils",
-<<<<<<< HEAD
-  "version": "0.17.3",
-=======
   "version": "0.17.4",
->>>>>>> 4a2964e4
   "type": "module",
   "description": "Shared utilities for FormKit packages",
   "main": "dist/index.cjs",
