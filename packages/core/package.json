--- conflicted
+++ resolved
@@ -1,10 +1,6 @@
 {
   "name": "@formkit/core",
-<<<<<<< HEAD
-  "version": "0.17.3",
-=======
   "version": "0.17.4",
->>>>>>> 4a2964e4
   "type": "module",
   "description": "The framework agnostic core of FormKit",
   "main": "dist/index.cjs",
@@ -38,11 +34,7 @@
     "test": "jest"
   },
   "dependencies": {
-<<<<<<< HEAD
-    "@formkit/utils": "0.17.3"
-=======
     "@formkit/utils": "0.17.4"
->>>>>>> 4a2964e4
   },
   "devDependencies": {}
 }