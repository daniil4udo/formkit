--- conflicted
+++ resolved
@@ -1,10 +1,6 @@
 {
   "name": "@formkit/icons",
-<<<<<<< HEAD
-  "version": "0.16.4",
-=======
   "version": "0.16.5",
->>>>>>> a75ee6b5
   "type": "module",
   "description": "Icons for FormKit inputs.",
   "main": "dist/index.cjs",
@@ -38,10 +34,6 @@
     "test": "jest"
   },
   "dependencies": {
-<<<<<<< HEAD
-    "@formkit/core": "0.16.4"
-=======
     "@formkit/core": "0.16.5"
->>>>>>> a75ee6b5
   }
 }