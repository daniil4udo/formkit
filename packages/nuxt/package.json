--- conflicted
+++ resolved
@@ -22,9 +22,6 @@
     "dev": "nuxi dev playground"
   },
   "dependencies": {
-<<<<<<< HEAD
-    "@formkit/vue": "0.16.4"
-=======
     "@formkit/core": "0.16.4",
     "@formkit/i18n": "0.16.4",
     "@formkit/vue": "0.16.4",
@@ -33,6 +30,5 @@
   "devDependencies": {
     "@nuxt/module-builder": "^0.2.1",
     "@nuxt/schema": "^3.3.1"
->>>>>>> b8865eac
   }
 }